--- conflicted
+++ resolved
@@ -192,17 +192,6 @@
         finally:
             if config.logging.enable_profiler:
                 profiler.PROFILER.print_profile()
-<<<<<<< HEAD
-=======
-    else:
-        try:
-            main_func(local_rank=0, world_size=1, config=config)
-        except KeyboardInterrupt:
-            pass
-        finally:
-            if config.logging.enable_profiler:
-                profiler.PROFILER.print_profile()
->>>>>>> a93dace9
 
 
 @hydra.main(config_path="../configs", config_name="default.yaml")
